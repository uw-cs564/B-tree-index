/**
 * @author See Contributors.txt for code contributors and overview of BadgerDB.
 *
 * @section LICENSE
 * Copyright (c) 2012 Database Group, Computer Sciences Department, University of Wisconsin-Madison.
 */

#include "btree.h"

#include "exceptions/bad_index_info_exception.h"
#include "exceptions/bad_opcodes_exception.h"
#include "exceptions/bad_scanrange_exception.h"
#include "exceptions/end_of_file_exception.h"
#include "exceptions/file_not_found_exception.h"
#include "exceptions/index_scan_completed_exception.h"
#include "exceptions/no_such_key_found_exception.h"
#include "exceptions/scan_not_initialized_exception.h"
#include "filescan.h"

//#define DEBUG

namespace badgerdb {

// -----------------------------------------------------------------------------
// BTreeIndex::BTreeIndex -- Constructor
// -----------------------------------------------------------------------------

BTreeIndex::BTreeIndex(const std::string &relationName,
                       std::string &outIndexName,
                       BufMgr *bufMgrIn,
                       const int attrByteOffset,
                       const Datatype attrType) {
    // initialize variables
    this->attributeType = attrType;
    this->attrByteOffset = attrByteOffset;
    scanExecuting = false;
    bufMgr = bufMgrIn;
    leafOccupancy = INTARRAYLEAFSIZE;
    nodeOccupancy = INTARRAYNONLEAFSIZE;
    Page *metaPage;
    Page *rootPage;
    // check correct datatype
    if (attrType != INTEGER) {
        std::cout << "Incorrect data type.";
        return;
    }
    // Creating the index file name, taken from the project specification
    std ::ostringstream indexStr;
    indexStr << relationName << '.' << attrByteOffset;
    outIndexName = indexStr.str();
    // Since meta contains information about the first page, we have to get the header page
    // but also have to see if the file exists.
    try {
        file = new BlobFile(outIndexName, false);
        headerPageNum = file->getFirstPageNo();

        // After we get the first page, we use meta's info to compare with the given info to see if it matches.
        bufMgr->readPage(file, headerPageNum, metaPage);
        IndexMetaInfo *meta = (IndexMetaInfo *)metaPage;
        if (relationName != meta->relationName) throw BadIndexInfoException("Index doesn't exist.");
        if (attributeType != meta->attrType) throw BadIndexInfoException("Index doesn't exist.");
        if (attrByteOffset != meta->attrByteOffset) throw BadIndexInfoException("Index  doesn't exist.");

        // unpin headerPage because we are finished with it but didn't modify it.
        bufMgr->unPinPage(file, headerPageNum, false);

    } catch (FileNotFoundException) {  // This means file doesn't exist so create a file.

        file = new BlobFile(outIndexName, true);

        // create a meta page for the new index.
        bufMgr->allocPage(file, headerPageNum, metaPage);
        bufMgr->allocPage(file, rootPageNum, rootPage);
        IndexMetaInfo *meta = (IndexMetaInfo *)metaPage;
        strncpy(meta->relationName, relationName.c_str(), 20);
        meta->attrType = attrType;
        meta->rootPageNo = rootPageNum;

        // Create the root.
        bufMgr->allocPage(file, rootPageNum, rootPage);
        NonLeafNodeInt *root = (NonLeafNodeInt *)rootPage;

        FileScan FS(relationName, bufMgr);
        // get every tuple from the relation and load into the new file.
        RecordId rid;
        while (true) {  // get all rids that meet the predicate and break if the end of the file of relationName is reached.
            try {
                // get
                FS.scanNext(rid);
                insertEntry(FS.getRecord().c_str() + attrByteOffset, rid);
            } catch (EndOfFileException EOFE) {
                break;
            }
        }
        // finished with the meta page and root page and we did modify it.
        bufMgr->unPinPage(file, headerPageNum, true);
        bufMgr->unPinPage(file, rootPageNum, true);
    }
    // bufMgrIn->readPage()
    // if (relationName != meta)
}

// -----------------------------------------------------------------------------
// BTreeIndex::~BTreeIndex -- destructor
// -----------------------------------------------------------------------------

BTreeIndex::~BTreeIndex() {
    // The destructor should end any scan, clear state variables, unpin pinned pages, and flush index file,
    // and deletes the file object.
    if (scanExecuting) {
        try {
            endScan();
        } catch (ScanNotInitializedException) {
            std::cout << "No scan has been initialized.";
        }
    }
    scanExecuting = false;
    bufMgr->flushFile(file);
    delete file;
}

// -----------------------------------------------------------------------------
// BTreeIndex::insertEntry
// -----------------------------------------------------------------------------

void BTreeIndex::insertEntry(const void *key, const RecordId rid) {
    //
    if (rootNode) {
        // call insert
    }

    // case 2 - traverse tree till you find a node to insert into
    // if not full - insert into tree
    // else call split node
}

// -----------------------------------------------------------------------------
// BTreeIndex::insertIntoNode
// this method is for when where is space within a node
// It finds the correct spot to insert and then inserts a node
// -----------------------------------------------------------------------------
void BTreeIndex::insertIntoNode(const int PageId, NonLeafNodeInt currNode, const void *key, const RecordId) {
    // insert end of the key array
    int size = currNode->keyArray.size;
    currNode->keyArray.add(*key);
    // for loop to traverse through the keyArray
    // so it is in sorted order
    for (int i = 0; i < size; i++) {
        if (currNode->keyArray[size - i] < currNode->keyArray[size - i - 1])
            // swap key values
            int temp = currNode->keyArray[size - i - 1];
        currNode->keyArray[size - i - 1] = currNode->keyArray[size - i];
        currNode->keyArray[size - i] = temp;
        // swap rid values if it is a leaf node
        if (currNode->isNonLeaf) {
            int tempRid = currNode->ridArray[size - i - 1];
            currNode->ridArray[size - i - 1] = currNode->keyArray[size - i];
            currNode->ridArray[size - i] = temp;
        }
        // decrement the availSpace
        currNode->availSpace--;
    }
}

// -----------------------------------------------------------------------------
// BTreeIndex::insertIntoLeafNode
// this method is for when inserting into a leaf - checks where it fits and insert
// calls split if nodes is full
// calls the insertintoNode method to sort it
// -----------------------------------------------------------------------------
void BTreeIndex::insertIntoLeafNode(const RecordId, const void *key, NonLeafNodeInt currNode) {
    // number of childNodes
    int numOfLeafNodes = currNode->pageNoArray.size;
    // read first node
    Page *insertPage;
    // look for a value less than final of a key array
    bool notFound = true;
    // keep looking till leaf node is selected to insert into
    while (notFound) {
        // for loop runs through all the children of a given Non Leaf Node
        for (int i = 0; i < numOfLeafNodes; i++) {
            // read the page
            bufMgr->readPage(this->file, currNode->pageNoArray[i], insertPage);
            // check if the key values is than the last value of the node
            if (*key < leafNode->keyArray[leafNode->keyArray.size - 1]) {
                // check that there is space to insert
                if (currNode->spaceAvail > 0) {
                    // call insert - to insert into correct postion of page
                    insertIntoNode(currNode->pageNoArray[i], currNode, *key, RecordId);
                }
                // if no room to insert into node, call split node
                else {
                    splitLeafNode(*key, RecordId rid, currNode->pageNoArray[i])
                }
                // break out of for loop
                break;
                // break out of while loop
                notFound = false;
            }

            bufMgr->unPinPage(file, currNode->pageNoArray[i], true);
        }
    }

    // -----------------------------------------------------------------------------
    // BTreeIndex::create new Root
    // this method is for when to create a new Root node while propograting
    // -----------------------------------------------------------------------------
    void BTreeIndex::createNewRoot(const int PageId Page, const void *key, const RecordId rid, const PageId leftChild, const PageId rightChild, bool aboveLeaf) {
        // root page should always be 2
        PageId rootId = Page;
        Page *rootPage;
        // create non lead node for root
        NonLeafNodeInt rootNode;
        bufMgr->readPage(this->file, rootId, rootPage);
        // itialize new root node
        rootNode = (NonLeafNodeInt *)rootPage;
        // update new non leaf node --> what to check?
        if (rootNode->isNonLeaf) {
            rootNode->level = 0;
        } else {
            rootNode->level = 1;
        }
        rootNode->keyArray.add(*key);
        // add left child
        rootNode->pageNoArray[0] = leftChild;
        // add right child
        rootNode->pageNoArray[1] = rightChild;
        rootNode->spaceAvail--;
        // unpin page
        this->bufMgr->unPinPage(this->file, rootId, true);
        // do we need to update the meta?
    }
    // -----------------------------------------------------------------------------
    // BTreeIndex::splitLeafNodes -  None Leaf nodes
    // called if spaceAvail = 0 when inserting
    // -----------------------------------------------------------------------------
    void BTreeIndex::splitNonLeafNode(const PageNo Page, const void *key, const RecordId rid, const PageId leftChild, const PageId rightChild) {
        Page *currPage;
        // reads the page to split
        bufMgr->readPage(this->file, Page, currPage);
        // itilaize the non leaf node to split
        NonLeafNodeInt *curNode = (NonLeafNodeInt *)currPage;
        // Create the new page(sibling)
        Page *newPage;
        PageId newPageId;
        // allocate page
        this->bufMgr->allocPage(this->file, newPageId, newPage);
        // create node
        // assign variables to sibling
        sibling->level = currNode->level;
        sibling->parentId = currNode->parentId;
        // insert the first two node values
        sibling->keyArray[0] = currNode->keyArray[0];
        sibling->keyArray[1] = currNode->keyArray[1];
        // assign the child page numbers to siblings
        sibling->pageNoArray[0] = currNode->pageNoArray[0];
        sibling->pageNoArray[1] = currNode->pageNoArray[1];
        // call insert into node
        insertIntoLeaf(currNode->parentPage, parent)
        // remove node?

        // assign children

        // reassign variables of the nodes

        // if parent page Id = 0 then call the newRootMethod
    }
    // -----------------------------------------------------------------------------
    // BTreeIndex::splitNode -  Leaf nodes
    // -----------------------------------------------------------------------------
    void BTreeIndex::splitLeafNode(const void *key, const RecordId rid, const PageNo Page) {
        // right biased
        // creates page of leaf node
        Page *leafPage;
        // reads the page to split
        bufMgr->readPage(this->file, Page, leafPage);
        // create node
        LeafNodeInt *curNode = (LeafNodeInt *)leafPage;
        // create new node to split into
        Page *newLeafPage;
        PageId newLeafPageId;
        // creates new page for split
        bufMgr->allocatePage(this->file, newLeafPageId, newLeafPage);
        // create a new node
        LeafNodeInt *splitNode = (LeafNodeInt *)newLeafPage;
        // split leafNode into size of node / 2, (size of node / 2)+1
        for (int i = 0; i < INTARRAYLEAFSIZE / 2; i++) {
            // sets the split node to the second half values of the current node
            splitNode->keyArray[i] = curNode->keyArray[INTARRAYLEAFSIZE / 2 + i];
            splitNode->ridArray[i] = curNode->ridArray[INTARRAYLEAFSIZE / 2 + i];
            // delete the values from the current Node after adding to split node
            curNode->keyArray[INTARRAYLEAFSIZE / 2 + i] = 0;
            curNode->ridArray[INTARRAYLEAFSIZE / 2 + i] = 0;
        }
        // update split node attributes
        splitNode->spaceAvail = INTARRAYLEAFSIZE - INTARRAYLEAFSIZE / 2;
        splitNode->rightSibPageNo = curNode->rightSibPageNo;
        splitNode->parentPage = curNode->parentPage
                                    // update all the attributes
                                    curNode->rightSibPageNo = newLeafPageId;
        curNode->spaceAvail = INTARRAYLEAFSIZE - INTARRAYLEAFSIZE / 2;
        if (curNode->keyArray[INTARRAYLEAFSIZE / 2 - 1] = > *key) {
            // call insert for the curNode
            insertIntoLeafNode(RecordId, *key, NonLeafNodeInt curNode);
        }
        // else call insert for the splitNode
        else {
            insertIntoLeafNode(RecordId, *key, NonLeafNodeInt splitNode);
        }
        // update parent node children array to contain splitNode pageID
        Page *parentPage;
        bufMgr->readPage(this->file, curNode->parentId, parentPage);
        // initialize parent node
        NonLeafNodeInt *parNode = (NonLeafNodeInt *)parentPage;
        // update parNode - children array to include split node
        parNode->pageNoArray.add(newLeafPageId);
        // check if there is room in parent to insert
        if (parNode->spaceAvail > 0) {
            // call insert on parent node
            insertIntoNode(curNode->parentId, RecordId, *key, parNode);
        }
        // if there is no room in parent node, call splitNonLeafNode
        else {
            // call split non leaf node
            splitNonLeafNode(curNode->parentId, parNode, *key, rid, const PageId leftChild, const PageId rightChild)
        }

        // unpin parent page
        this->bufMgr->unPinPage(this->file, newLeafPageId, true);
        // if the key to insert is less than the final value of curNode

        // read page of parent id
        // create parent node

        // check if there is space avail
        // call insert
        // else call split node

        // push up the first index of the splitNode after insertion
        // tree is right biased

        // call insert into NonLeafNode

        // check if the above Node has space or call split Node
    }

    // -----------------------------------------------------------------------------
    // BTreeIndex::searchNode
    // -----------------------------------------------------------------------------
    void BTreeIndex::searchNode(const void *key, PageId &pid, PageId currentId, PageId parent) {
        // Reads the content of currentId into curPage
        Page *curPage;
        bufMgr->readPage(file, currentId, curPage);

        NonLeafNodeInt *curNode = (NonLeafNodeInt *)curPage;
    }

    // -----------------------------------------------------------------------------
    // BTreeIndex::startScan
    // -----------------------------------------------------------------------------

    void BTreeIndex::startScan(const void *lowValParm,
                               const Operator lowOpParm,
                               const void *highValParm,
                               const Operator highOpParm) {
        if ((lowOpParm != 'GT' && lowOpParm != 'GTE') ||
            (highOpParm != 'LT' && highOpParm != 'LTE')) {
            throw BadOpcodesException();
        }

        lowOp = lowOpParm;
        highOp = highOpParm;

        // Have to cast to int pointer first and then reference to get int value
        lowValInt = *(int *)lowValParm;
        highValInt = *(int *)highOpParm;

        // Make sure the parameter makes sense
        if (lowValInt > highValInt) throw BadScanrangeException();

        // only one scan at a time
        if (scanExecuting) endScan();

        /** ########### begin scan ########### */
        scanExecuting = true;
    }

    void BTreeIndex::scanNext(RecordId & outRid) {
        if (!scanExecuting) {
            throw ScanNotInitializedException();
        }
        LeafNodeInt *currentNode = (LeafNodeInt *)currentPageData;
    }
<<<<<<< HEAD
    if (nextEntry == -1) throw IndexScanCompletedException();
    LeafNodeInt* currentNode = (LeafNodeInt *) currentPageData;
    if(currentNode->ridArray[nextEntry].page_number != 0 && nextEntry != leafOccupancy) {
        int currentKey = currentNode->keyArray[nextEntry];
        if ()
    }
  {
}
void BTreeIndex::keyCorrect (Operator lowOp, Operator highOp, int lowVal, int highVal, int key) {
    if (lowOp == GTE) {
        if (highOp == LTE) {
            if ()
        }
=======

    void BTreeIndex::scanNext(RecordId & outRid) {
>>>>>>> b5fa261a
    }
}

    

    // -----------------------------------------------------------------------------
    // BTreeIndex::endScan
    // -----------------------------------------------------------------------------
    //
    void BTreeIndex::endScan() {
        if (!scanExecuting) {
            throw ScanNotInitializedException();
        }
        scanExecuting = false;
    }
    nextEntry = false;
    scanExecuting = false;
    bufMgr->unPinPage(file, currentPageNum, false);
    currentPageNum = (PageId)-1;
    currentPageData = nullptr;
}

}  // namespace badgerdb<|MERGE_RESOLUTION|>--- conflicted
+++ resolved
@@ -391,26 +391,60 @@
             throw ScanNotInitializedException();
         }
         LeafNodeInt *currentNode = (LeafNodeInt *)currentPageData;
-    }
-<<<<<<< HEAD
+    
     if (nextEntry == -1) throw IndexScanCompletedException();
     LeafNodeInt* currentNode = (LeafNodeInt *) currentPageData;
-    if(currentNode->ridArray[nextEntry].page_number != 0 && nextEntry != leafOccupancy) {
-        int currentKey = currentNode->keyArray[nextEntry];
-        if ()
-    }
-  {
-}
-void BTreeIndex::keyCorrect (Operator lowOp, Operator highOp, int lowVal, int highVal, int key) {
+    if (currentNode->ridArray[nextEntry].page_number == 0 || nextEntry == leafOccupancy) {
+        if (currentNode->rightsibPageNo == 0) {
+            throw IndexScanCompletedExceptin()
+        }
+        else {
+            bufMgr->unPinPage(file,currentPageNum,false);
+            currentPageNum = currentNode->rightSibPageNo;
+            bufMgr->readPage(file,currentPageNum,currentPageData);
+            nextEntry = 0;
+            currentNode = (LeafNodeInt *) currentPageData;
+        }
+    }
+    else {
+        if(currentNode->ridArray[nextEntry].page_number != 0 && nextEntry != leafOccupancy) {
+            int currentKey = currentNode->keyArray[nextEntry];
+            int key = currentNode->keyArray[nextEntry];
+            if (keyCorrect(lowOp, highOp, lowValInt, highValInt, key)) {
+                outRid = currentNode->ridArray[nextEntry];
+                nextEntry = nextEntry + 1;
+            }
+        }
+        else {
+            // the rid is not satisfied.
+        }
+    }
+}
+  
+
+bool BTreeIndex::keyCorrect (Operator lowOp, Operator highOp, int lowVal, int highVal, int key) {
     if (lowOp == GTE) {
         if (highOp == LTE) {
-            if ()
-        }
-=======
-
-    void BTreeIndex::scanNext(RecordId & outRid) {
->>>>>>> b5fa261a
-    }
+            return key <= highVal && key >= lowVal;
+        }
+        else if (highOp == LT) {
+             return key < highVal && key >= lowVal;
+        }
+    }
+    else  {
+        if (lowOp == GT) {
+            if (highOp == LTE) {
+                return key <= highVal && key > lowVal;
+            }
+            else {
+                if (highOp == LT) {
+                    return key < highVal && key > lowVal;
+                }
+            }
+        }
+       
+    }
+    
 }
 
     
