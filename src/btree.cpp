--- conflicted
+++ resolved
@@ -164,7 +164,6 @@
     Page *curPage;
     //reads the page and initialzies curPage
     bufMgr->readPage(file, pid, curPage);
-<<<<<<< HEAD
     //creating and initializing a node 
     NonLeafNodeInt *curNode = (NonLeafNodeInt*) curPage;
     //check if there is any space available within this non leaf node 
@@ -175,15 +174,6 @@
     curNode->keyArray[size] = *((int *)key);
     // decrement the availSpace
     curNode->spaceAvail--;
-=======
-    NonLeafNodeInt *curNode = (NonLeafNodeInt *)curPage;
-
-    // insert end of the key array
-    int numPage = INTARRAYNONLEAFSIZE - curNode->spaceAvail;  // How many pages are in this node
-
-    // curNode->keyArray[numPage] = *((int *)key);
-    curNode->keyArray[numPage] = *((int *)key);
->>>>>>> 7323b43b
     // for loop to traverse through the keyArray
     // so it is in sorted order
     for (int i = 0; i < size; i++) {
@@ -264,7 +254,6 @@
 // BTreeIndex::create new Root
 // this method is for when to create a new Root node while propagating
 // -----------------------------------------------------------------------------
-<<<<<<< HEAD
 void BTreeIndex::createNewRoot(const void *key,  const PageId leftChild, const PageId rightChild, bool aboveLeaf) {
     //declare rootID 
     PageId rootId;
@@ -276,20 +265,6 @@
     NonLeafNodeInt *rootNode = (NonLeafNodeInt *)rootPage;
     // update new non leaf node 
     if (aboveLeaf) {
-=======
-void BTreeIndex::createNewRoot(const PageId pid, const void *key, const RecordId rid, const PageId leftChild, const PageId rightChild, bool aboveLeaf) {
-    // root page should always be 2
-    PageId rootId = (PageId)pid;
-    // initialize rootId
-    Page *rootPage;
-    bufMgr->readPage(this->file, rootId, rootPage);
-    // initialize new root node
-    NonLeafNodeInt *rootNode = (NonLeafNodeInt *)rootPage;
-    // update new non leaf node
-    if (!rootNode->isLeaf) {
-        rootNode->level = 0;
-    } else {
->>>>>>> 7323b43b
         rootNode->level = 1;
     } else {
         rootNode->level = 0;
@@ -372,13 +347,8 @@
 // BTreeIndex::splitLeafNodes -  None Leaf nodes
 // called if spaceAvail = 0 when inserting
 // -----------------------------------------------------------------------------
-<<<<<<< HEAD
 void BTreeIndex::splitNonLeafNode(const PageId pid, const void *key) {
    //declares a page 
-=======
-void BTreeIndex::splitNonLeafNode(const PageId pid, const void *key, const RecordId rid, const PageId leftChild, const PageId rightChild) {
-    // declares a page
->>>>>>> 7323b43b
     Page *curPage;
     // reads the page to split
     bufMgr->readPage(this->file, pid, curPage);
@@ -409,7 +379,6 @@
         // update the children of the new node
         newNode->pageNoArray[i] = curNode->pageNoArray[INTARRAYNONLEAFSIZE / 2 + i + 1];
     }
-<<<<<<< HEAD
     //value to push up 
     //right biased 
     int pushedKey = curNode->keyArray[2];
@@ -451,25 +420,6 @@
             splitNonLeafNode(curNode->parentId,(void*)pushedKey); 
             }
     }
-=======
-
-    // update parent node to have a new child
-    Page *parentPage;
-    // read parent
-    bufMgr->readPage(this->file, curNode->parentId, parentPage);
-    // create parent node
-    NonLeafNodeInt *parentNode = (NonLeafNodeInt *)parentPage;
-    // add newNode as child of parent node
-    // number of children
-    int numChildren = (int *)(parentNode->pageNoArray.size());
-    parentNode->pageNoArray[numChildren] = newPageId;
-    // unpin parent
-    bufMgr->unPinPage(this->file, curNode->parentId, parentPage);
-    // parent
-    if (parentNode->spaceAvail > 0) {
-        insertIntoNonLeafNode(curNode->parentId, rid, key);
-    } else {
->>>>>>> 7323b43b
     }
     
     // assign children
@@ -537,16 +487,7 @@
     }
     // if there is no room in parent node, call splitNonLeafNode
     else {
-<<<<<<< HEAD
         splitNonLeafNode(curNode->parentId, key);
-=======
-        // initialize leftChild
-        PageId rightChild;
-        // initialize rightChild
-        PageId leftChild;
-        // call split non leaf node
-        splitNonLeafNode(curNode->parentId, key, rid, leftChild, rightChild);
->>>>>>> 7323b43b
     }
     // unpin parent page
     this->bufMgr->unPinPage(this->file, newLeafPageId, true);
