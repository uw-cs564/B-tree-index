--- conflicted
+++ resolved
@@ -195,7 +195,6 @@
         // No room now, need to split and push up
     }
 
-<<<<<<< HEAD
     // // number of childNodes
     // int numOfLeafNodes = currNode->pageNoArray.size;
     // // read first node
@@ -248,40 +247,6 @@
         rootNode->level = 0;
     } else {
         rootNode->level = 1;
-=======
-    // -----------------------------------------------------------------------------
-    // BTreeIndex::create new Root
-    // this method is for when to create a new Root node while propograting
-    // -----------------------------------------------------------------------------
-    void BTreeIndex::createNewRoot(const int PageId Page, const void *key, const RecordId rid, const PageId leftChild, const PageId rightChild, bool aboveLeaf) {
-        // root page should always be 2
-        PageId rootId = Page;
-        Page *rootPage;
-        // create non lead node for root
-        NonLeafNodeInt rootNode;
-        bufMgr->readPage(this->file, rootId, rootPage);
-        // itialize new root node
-        rootNode = (NonLeafNodeInt *)rootPage;
-        // update new non leaf node --> what to check?
-        if (rootNode->isNonLeaf) {
-            rootNode->level = 0;
-        } else {
-            rootNode->level = 1;
-        }
-        rootNode->keyArray.add(*key);
-        // add left child
-        rootNode->pageNoArray[0] = leftChild;
-        // add right child
-        rootNode->pageNoArray[1] = rightChild;
-        rootNode->spaceAvail--;
-        Page *metaPage;
-        bufMgr->readPage(file, headerPageNum, metaPage);
-        IndexMetaInfo *meta = (IndexMetaInfo *)metaPage;
-        meta->rootPageNo = rootId;
-        // unpin page
-        this->bufMgr->unPinPage(this->file, rootId, true);
-        // do we need to update the meta?
->>>>>>> 99291c30
     }
     rootNode->keyArray.add(*key);
     // add left child
@@ -289,6 +254,10 @@
     // add right child
     rootNode->pageNoArray[1] = rightChild;
     rootNode->spaceAvail--;
+    Page *metaPage;
+    bufMgr->readPage(file, headerPageNum, metaPage);
+    IndexMetaInfo *meta = (IndexMetaInfo *)metaPage;
+    meta->rootPageNo = rootId;
     // unpin page
     this->bufMgr->unPinPage(this->file, rootId, true);
     // do we need to update the meta?
@@ -297,7 +266,7 @@
 // BTreeIndex::splitLeafNodes -  None Leaf nodes
 // called if spaceAvail = 0 when inserting
 // -----------------------------------------------------------------------------
-void BTreeIndex::splitNonLeafNode(const PageNo Page, const void *key, const RecordId rid, const PageId leftChild, const PageId rightChild) {
+void BTreeIndex::createNewRoot(const void *key, const RecordId rid, const PageId leftChild, const PageId rightChild, bool aboveLeaf, int level) {
     Page *currPage;
     // reads the page to split
     bufMgr->readPage(this->file, Page, currPage);
@@ -328,22 +297,24 @@
 
     // if parent page Id = 0 then call the newRootMethod
 }
+
 // -----------------------------------------------------------------------------
 // BTreeIndex::splitNode -  Leaf nodes
 // -----------------------------------------------------------------------------
-void BTreeIndex::splitLeafNode(const void *key, const RecordId rid, const PageNo Page) {
+
+void BTreeIndex::splitLeafNode(const void *key, const RecordId rid, PageId pid) {
     // right biased
     // creates page of leaf node
     Page *leafPage;
     // reads the page to split
-    bufMgr->readPage(this->file, Page, leafPage);
+    bufMgr->readPage(this->file, pid, leafPage);
     // create node
     LeafNodeInt *curNode = (LeafNodeInt *)leafPage;
     // create new node to split into
     Page *newLeafPage;
     PageId newLeafPageId;
     // creates new page for split
-    bufMgr->allocatePage(this->file, newLeafPageId, newLeafPage);
+    bufMgr->allocPage(this->file, newLeafPageId, newLeafPage);
     // create a new node
     LeafNodeInt *splitNode = (LeafNodeInt *)newLeafPage;
     // split leafNode into size of node / 2, (size of node / 2)+1
@@ -455,89 +426,63 @@
     LeafNodeInt *currentNode = (LeafNodeInt *)currentPageData;
 }
 
-<<<<<<< HEAD
 void BTreeIndex::scanNext(RecordId &outRid) {
-}
-
-// -----------------------------------------------------------------------------
-// BTreeIndex::endScan
-// -----------------------------------------------------------------------------
-//
-void BTreeIndex::endScan() {
     if (!scanExecuting) {
         throw ScanNotInitializedException();
     }
-    scanExecuting = false;
-=======
-    void BTreeIndex::scanNext(RecordId & outRid) {
-        if (!scanExecuting) {
-            throw ScanNotInitializedException();
-        }
-        LeafNodeInt *currentNode = (LeafNodeInt *)currentPageData;
-    
+    LeafNodeInt *currentNode = (LeafNodeInt *)currentPageData;
+
     if (nextEntry == -1) throw IndexScanCompletedException();
-    LeafNodeInt* currentNode = (LeafNodeInt *) currentPageData;
+    LeafNodeInt *currentNode = (LeafNodeInt *)currentPageData;
     if (currentNode->ridArray[nextEntry].page_number == 0 || nextEntry == leafOccupancy) {
         if (currentNode->rightsibPageNo == 0) {
             throw IndexScanCompletedExceptin()
-        }
-        else {
-            bufMgr->unPinPage(file,currentPageNum,false);
+        } else {
+            bufMgr->unPinPage(file, currentPageNum, false);
             currentPageNum = currentNode->rightSibPageNo;
-            bufMgr->readPage(file,currentPageNum,currentPageData);
+            bufMgr->readPage(file, currentPageNum, currentPageData);
             nextEntry = 0;
-            currentNode = (LeafNodeInt *) currentPageData;
-        }
-    }
-    else {
-        if(currentNode->ridArray[nextEntry].page_number != 0 && nextEntry != leafOccupancy) {
+            currentNode = (LeafNodeInt *)currentPageData;
+        }
+    } else {
+        if (currentNode->ridArray[nextEntry].page_number != 0 && nextEntry != leafOccupancy) {
             int currentKey = currentNode->keyArray[nextEntry];
             int key = currentNode->keyArray[nextEntry];
             if (keyCorrect(lowOp, highOp, lowValInt, highValInt, key)) {
                 outRid = currentNode->ridArray[nextEntry];
                 nextEntry = nextEntry + 1;
             }
-        }
-        else {
+        } else {
             // the rid is not satisfied.
         }
     }
 }
-  
-
-bool BTreeIndex::keyCorrect (Operator lowOp, Operator highOp, int lowVal, int highVal, int key) {
+
+bool BTreeIndex::keyCorrect(Operator lowOp, Operator highOp, int lowVal, int highVal, int key) {
     if (lowOp == GTE) {
         if (highOp == LTE) {
             return key <= highVal && key >= lowVal;
-        }
-        else if (highOp == LT) {
-             return key < highVal && key >= lowVal;
-        }
-    }
-    else  {
+        } else if (highOp == LT) {
+            return key < highVal && key >= lowVal;
+        }
+    } else {
         if (lowOp == GT) {
             if (highOp == LTE) {
                 return key <= highVal && key > lowVal;
-            }
-            else {
+            } else {
                 if (highOp == LT) {
                     return key < highVal && key > lowVal;
                 }
             }
         }
-       
-    }
-    
-}
-
-    
->>>>>>> 99291c30
-
-    nextEntry = false;
-    scanExecuting = false;
-    bufMgr->unPinPage(file, currentPageNum, false);
-    currentPageNum = (PageId)-1;
-    currentPageData = nullptr;
+    }
+}
+
+nextEntry = false;
+scanExecuting = false;
+bufMgr->unPinPage(file, currentPageNum, false);
+currentPageNum = (PageId)-1;
+currentPageData = nullptr;
 }
 
 }  // namespace badgerdb