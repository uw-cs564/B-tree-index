--- conflicted
+++ resolved
@@ -148,32 +148,16 @@
         if (currNode->keyArray[size - i] < currNode->keyArray[size - i - 1])
             // swap key values
             int temp = currNode->keyArray[size - i - 1];
-<<<<<<< HEAD
         currNode->keyArray[size - i - 1] = currNode->keyArray[size - i];
         currNode->keyArray[size - i] = temp;
         // swap rid values
         int tempRid = currNode->ridArray[size - i - 1];
         currNode->ridArray[size - i - 1] = currNode->keyArray[size - i];
         currNode->ridArray[size - i] = temp;
-    }
-}
-
-}
-=======
-            currNode->keyArray[size - i - 1] = currNode->keyArray[size - i];
-            currNode->keyArray[size - i] = temp;
-            //swap rid values 
-            int tempRid = currNode->ridArray[size - i - 1];
-            currNode->ridArray[size - i - 1] = currNode->keyArray[size - i];
-            currNode->ridArray[size - i] = temp;
-            //decrement the availSpace
-            currNode->availSpace--; 
-        }
-        
-
-    }
-    
->>>>>>> 449a4fff
+        // decrement the availSpace
+        currNode->availSpace--;
+    }
+}
 
 // -----------------------------------------------------------------------------
 // BTreeIndex::insertIntoLeafNode
@@ -181,85 +165,51 @@
 // calls split if nodes is full
 // calls the insertintoNode method to sort it
 // -----------------------------------------------------------------------------
-<<<<<<< HEAD
 void BTreeIndex::insertIntoLeafNode(const RecordId, const void *key, NonLeafNodeInt currNode) {
     // number of childNodes
     int numOfLeafNodes = currNode->pageNoArray.size;
     // read first node
-    LeafNodeInt leafNode;
+    Page *insertPage;
     // look for a value less than final of a key array
-    bool found;
+    bool found = true;
     // keep looking till leaf node is selected to insert into
     while (found) {
         // for loop runs through all the children of a given Non Leaf Node
         for (int i = 0; i < numOfLeafNodes; i++) {
             // read the page
-            bufMgr->readPage(this->file, currNode->pageNoArray[i], leafNode);
-            if (leafNode->keyArray[keyArray.size - 1])
-        }
-    }
-=======
-void BTreeIndex::insertIntoLeafNode(const RecordId,  const void *key, NonLeafNodeInt currNode) {
-    //number of childNodes 
-     int numOfLeafNodes = currNode->pageNoArray.size;
-    //read first node 
-    Page* insertPage;
-    //look for a value less than final of a key array 
-    bool found = true;
-    //keep looking till leaf node is selected to insert into 
-    while(found){
-        //for loop runs through all the children of a given Non Leaf Node 
-        for(int i = 0; i < numOfLeafNodes; i++){
-            //read the page 
-            bufMgr->readPage(this->file,currNode->pageNoArray[i],insertPage);
-            //check if the key values is than the last value of the node
-            if (*key < leafNode->keyArray[leafNode->keyArray.size - 1]){
-                //call insert - to insert into correct postion of page 
+            bufMgr->readPage(this->file, currNode->pageNoArray[i], insertPage);
+            // check if the key values is than the last value of the node
+            if (*key < leafNode->keyArray[leafNode->keyArray.size - 1]) {
+                // call insert - to insert into correct postion of page
                 insertIntoNode(currNode->pageNoArray[i], currNode, *key) {
-                //break out of for loop
-                break;
-                //break out of while loop
-                found = false;
+                    // break out of for loop
+                    break;
+                    // break out of while loop
+                    found = false;
+                }
             }
         }
-
-    }
-    
-    
->>>>>>> 449a4fff
+    }
 }
 
 // -----------------------------------------------------------------------------
 // BTreeIndex::create new Root
 // this method is for when to create a new Root node while propograting
 // -----------------------------------------------------------------------------
-<<<<<<< HEAD
-void BTreeIndex::createNewRoot(const int PageId Page, const bool aboveNonLeaf, const void *key, const RecordId rid, const PageId leftChild, const PageId rightChild) {
+void BTreeIndex::createNewRoot(const int PageId Page, const void *key, const RecordId rid, const PageId leftChild, const PageId rightChild, bool aboveLeaf) {
     // root page should always be 2
     PageId rootId = 2;
+    curPage *rootPage;
     // create non lead node for root
     NonLeafNodeInt rootNode;
-    bufMgr->readPage(this->file, rootId, rootNode);
-    // update/create new non leaf node
-    // level = 0 unless right above NonLeafNode
-    if (aboveNonLeaf) {
-=======
-void BTreeIndex::createNewRoot(const int PageId Page,  const void *key, const RecordId rid, const PageId leftChild, const PageId rightChild, bool aboveLeaf) {
-    //root page should always be 2
-    PageId rootId = 2;
-    curPage* rootPage;
-    //create non lead node for root
-    NonLeafNodeInt rootNode;
     bufMgr->readPage(this->file, rootId, rootPage);
-    //itialize new root node 
-    rootNode = (NonLeafNodeInt*) rootPage; 
-    //update new non leaf node
-    if(aboveLeaf){
->>>>>>> 449a4fff
+    // itialize new root node
+    rootNode = (NonLeafNodeInt *)rootPage;
+    // update new non leaf node
+    if (aboveLeaf) {
         rootNode->level = 1;
-    }
-    else{
-    rootNode->level = 0;
+    } else {
+        rootNode->level = 0;
     }
     rootNode->keyArray.add(*key);
     // add left child
@@ -267,58 +217,41 @@
     // add right child
     rootNode->pageNoArray[1] = rightChild;
     rootNode->spaceAvail--;
-<<<<<<< HEAD
+    // unpin page
+    this->bufMgr->unPinPage(this->file, rootId, true);
     // do we need to update the meta?
-=======
-    //unpin page 
-    this -> bufMgr -> unPinPage(this -> file, rootId, true);
-    //do we need to update the meta?
->>>>>>> 449a4fff
-}
+}
+
 // -----------------------------------------------------------------------------
 // BTreeIndex::splitLeafNodes -  None Leaf nodes
-//called if spaceAvail = 0 when inserting 
+// called if spaceAvail = 0 when inserting
 // -----------------------------------------------------------------------------
 void BTreeIndex::splitNonLeafNode(const PageNo Page, NonLeafNodeInt currNode, const void *key, const RecordId rid, const PageId leftChild, const PageId rightChild) {
-<<<<<<< HEAD
-    PageNo pageId = Page;
     // reads the page to split
-    this.bufMgr->rootNode.readPage(this->file, pageId, currNode);
-    // Reads the parent node
-    NonLeafNodeInt parent;
-    // read the parent page
-    this.bufMgr->rootNode.readPage(this->file, currNode->parentPage, parent);
+    this.bufMgr->currNode.readPage(this->file, Page, currNode);
+    // Create the new page(sibling)
+    Page *newPage;
+    PageId newPageId;
+    // assign variables to sibling
+    this->bufMgr->allocPage(this->file, newPageId, newPage);
+
+    sibling->level = currNode->level;
+    sibling->parentId = currNode->parentId;
+    // insert the first two node values
+    sibling->keyArray[0] = currNode->keyArray[0];
+    sibling->keyArray[1] = currNode->keyArray[1];
+    // assign the child page numbers to siblings
+    sibling->pageNoArray[0] = currNode->pageNoArray[0];
+    sibling->pageNoArray[1] = currNode->pageNoArray[1];
     // call insert into node
-    insertIntoLeaf(currNode->parentPage, parent)
+    insertIntoLeaf(currNode->parentPage, parent);
     // remove node?
-=======
-    //reads the page to split
-    this.bufMgr->currNode.readPage(this->file, Page, currNode);
-    //Create the new page(sibling)
-    Page* newPage;
-    PageId newPageId;
-    //assign variables to sibling
-    this -> bufMgr -> allocPage(this -> file, newPageId, newPage);
-
-    sibling->level = currNode->level; 
-    sibling->parentId = currNode->parentId; 
-    //insert the first two node values 
-    sibling->keyArray[0] = currNode->keyArray[0]; 
-    sibling->keyArray[1] = currNode->keyArray[1]; 
-    //assign the child page numbers to siblings
-    sibling->pageNoArray[0] = currNode->pageNoArray[0]; 
-    sibling->pageNoArray[1] = currNode->pageNoArray[1]; 
-    //call insert into node
-    insertIntoLeaf(currNode->parentPage, parent)
-    //remove node?
-
-    //assign children 
-
-    //reassign variables of the nodes 
-
-
->>>>>>> 449a4fff
-}
+
+    // assign children
+
+    // reassign variables of the nodes
+}
+
 // -----------------------------------------------------------------------------
 // BTreeIndex::splitNode -  Leaf nodes
 // -----------------------------------------------------------------------------
